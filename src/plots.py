--- conflicted
+++ resolved
@@ -7,11 +7,7 @@
 import numpy as np
 from matplotlib import colors, pyplot as plt, ticker
 from mpl_toolkits.mplot3d.art3d import Poly3DCollection
-<<<<<<< HEAD
-from numpy import isfinite, pi, sin, cos, sqrt, log, mean
-=======
-from numpy import isfinite, pi, sin, cos, sqrt, log, inf
->>>>>>> 7cf72111
+from numpy import isfinite, pi, sin, cos, sqrt, log, mean, inf
 from numpy.typing import NDArray
 from scipy import optimize, interpolate
 from scipy import special
