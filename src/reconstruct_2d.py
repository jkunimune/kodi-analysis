# reconstruct_2d.py
# perform the 2d reconstruction algorithms on data from some shots specified in the command line arguments

import logging
import os
import re
import sys
import time
import warnings
from argparse import ArgumentParser
from copy import copy
from math import log, pi, nan, radians, inf, isfinite, sqrt, hypot, isinf, degrees, atan2
from typing import Any, Optional, Union

import h5py
import matplotlib.pyplot as plt
import numpy as np
import pandas as pd
import scipy.signal as signal
from cr39py.cut import Cut
from cr39py.scan import Scan
from matplotlib.backend_bases import MouseEvent, MouseButton
from matplotlib.colors import SymLogNorm
from numpy import newaxis, arccos
from numpy.typing import NDArray
from scipy import interpolate, optimize, linalg
from skimage import measure

import aperture_array
import deconvolution
import electric_field
import mcmc
from cmap import CMAP
from coordinate import project, los_coordinates, rotation_matrix, Grid, NAMED_LOS, LinSpace, Image
from hdf5_util import load_hdf5, save_as_hdf5
from image_plate import xray_energy_limit, fade
from linear_operator import Matrix
from plots import plot_overlaid_contores, save_and_plot_penumbra, plot_source, save_and_plot_overlaid_penumbra, \
	save_and_plot_radial_data, plot_image_grid, save_current_figure
from solid_state import track_diameter, particle_E_in, particle_E_out
from util import center_of_mass, find_intercept, fit_circle, \
	inside_polygon, bin_centers, downsample_2d, Point, dilate, abel_matrix, cumul_pointspread_function_matrix, \
	line_search, bin_centers_and_sizes, periodic_mean, parse_filtering, \
	print_filtering, Filter, count_detectors, compose_2x2_from_intuitive_parameters, \
	decompose_2x2_into_intuitive_parameters, Interval, name_filter_stacks, crop_to_finite, shift_and_rotate, \
	resample_and_rotate_2d, case_insensitive_dataframe, credibility_interval, resample_2d, \
	shape_parameters_chained

warnings.filterwarnings("ignore")


ASK_FOR_HELP = False
SHOW_DIAMETER_CUTS = True
SHOW_ELECTRIC_FIELD_CALCULATION = True
SHOW_POINT_SPREAD_FUNCCION = False
SHOW_GRID_FITTING_DEBUG_PLOTS = False

PROTON_ENERGY_CUTS = [Interval(0, inf)]
NORMAL_DEUTERON_ENERGY_CUTS = [Interval(10, 12.5), Interval(0, 6), Interval(6, 10)] # (MeV) (emitted, not detected)
FINE_DEUTERON_ENERGY_CUTS = [
	Interval(11, 12.5), Interval(2, 3.5), Interval(3.5, 5), Interval(5, 6.5),
	Interval(6.5, 8), Interval(8, 9.5), Interval(9.5, 11)
] # (MeV) (emitted, not detected)

FORCE_LARGE_SOURCE_DOMAIN = False  # whether to enable a source domain larger than the aperture (experimental)
USE_CHARGING_CORRECTION = False
BELIEVE_IN_APERTURE_TILTING = True  # whether to abandon the assumption that the arrays are equilateral
UPSAMPLE_SOURCES = False  # whether to save the sources at a potentially higher resolution than they were reconstructed at
DIAGNOSTICS_WITH_UNRELIABLE_APERTURE_PLACEMENTS = {"srte"}  # LOSs for which you can’t assume the aperture array is perfect and use that when locating images
MAX_NUM_PIXELS = 1000  # maximum number of pixels when histogramming CR-39 data to find centers
CHARGED_PARTICLE_RESOLUTION = 5e-4  # resolution of reconstructed KoD sources
X_RAY_RESOLUTION = 5e-4  # spatial resolution of reconstructed x-ray sources
CHARGED_PARTICLE_CONTOUR_LEVEL = .17  # contour to use when characterizing KoDI sources
XRAY_CONTOUR_LEVEL = .17  # contour to use when characterizing x-ray sources
MIN_OBJECT_SIZE = 100e-4  # minimum amount of space to allocate in the source plane
MAX_OBJECT_PIXELS = 10  # maximum size of the source array to use in reconstructions
MAX_CONVOLUTION = 1e+12  # don’t perform convolutions with more than this many operations involved
MAX_ECCENTRICITY = 15.  # eccentricity cut to apply in CR-39 data
MAX_DETECTABLE_ENERGY = 11.  # highest energy deuteron we think we can see on CR-39
MIN_DETECTABLE_ENERGY = 0.5  # lowest energy deuteron we think we can see on CR-39
MIN_ACCEPTABLE_NUM_TRACKS = 1000  # minimum statistics needed to even bother with a reconstruction


GridParameters = tuple[NDArray[float], float, float]


def analyze(shots_to_reconstruct: list[str],
            energy_cut_mode: str,
            only_IP: bool,
            only_cr39: bool,
            skip_reconstruction: bool,
            show_plots: bool,
            do_mcmc: bool,
            use_gpu: bool):
	""" iterate thru the scan files in the input/scans directory that match the provided shot
	    numbers, preprocess them into some number of penumbral images, apply the 2D reconstruction
	    algorithm to them (or load the results of the previus reconstruction if so desired),
	    generate some plots of the data and results, and save all the important information to CSV
	    and HDF5 files in the results directory.
	    :param shots_to_reconstruct: a list of specifiers; each should be either a shot name/number
	                                 present in the shot_info.csv file (for all images from that shot), or a
	                                 shot name/number followed by the name of a line of sight
	                                 (for just the data on one line of sight)
	    :param energy_cut_mode: one of "normal" for three deuteron energy bins, "fine" for a lot of
	                            deuteron energy bins, and "proton" for one huge energy bin.
	    :param only_IP: whether to skip all .cpsa files and only look at .h5
	    :param only_cr39: whether to skip all .h5 files and only look at .cpsa
	    :param do_mcmc: whether to run the MCMC uncertainty analysis
	    :param use_gpu: whether to run the MCMC on a GPU (rather than on all CPUs as is default)
	    :param skip_reconstruction: if True, then the previous reconstructions will be loaded and reprocessed rather
	                                than performing the full analysis procedure again.
	    :param show_plots: if True, then each graphic will be shown upon completion and the program will wait for the
	                       user to close them, rather than only saving them to disc and silently proceeding.
	"""
	if use_gpu and not do_mcmc:
		raise ValueError("you passed the --GPU option but not the --MCMC option.  do you want me to run the MCMC or not?")

	# ensure all of the important results directories exist
	if not os.path.isdir("results"):
		os.mkdir("results")
	if not os.path.isdir("results/data"):
		os.mkdir("results/data")
	if not os.path.isdir("results/plots"):
		os.mkdir("results/plots")

	# configure the logging
	logging.basicConfig(
		level=logging.INFO,
		format="{asctime:s} |{levelname:4.4s}| {message:s}", style='{',
		datefmt="%H:%M",
		handlers=[
			logging.FileHandler("results/out-2d.log", encoding='utf-8'),
			logging.StreamHandler(),
		]
	)
	logging.getLogger('matplotlib.font_manager').disabled = True

	# choose energy bins according to the input arguments
	if energy_cut_mode == "normal":
		deuteron_energy_cuts = NORMAL_DEUTERON_ENERGY_CUTS
	elif energy_cut_mode == "fine":
		deuteron_energy_cuts = FINE_DEUTERON_ENERGY_CUTS
	elif energy_cut_mode == "proton":
		deuteron_energy_cuts = PROTON_ENERGY_CUTS
	else:
		raise ValueError(f"unrecognized energy cut mode: '{energy_cut_mode}'")

	# decide which filetypes to consult
	if only_IP:
		if only_cr39:
			raise ValueError("you can't use --only_IP *and* --only_CR39")
		else:
			supported_filetypes = [".h5"]
	else:
		if only_cr39:
			supported_filetypes = [".cpsa"]
		else:
			supported_filetypes = [".h5", ".cpsa"]

	# read in some of the existing information
	try:
		shot_table = case_insensitive_dataframe(
			pd.read_csv('input/shot_info.csv', index_col="shot",
			            dtype={"shot": str}, skipinitialspace=True))
		los_table = case_insensitive_dataframe(
			pd.read_csv("input/LOS_info.csv", index_col=["shot", "LOS"],
			            dtype={"shot": str, "LOS": str}, skipinitialspace=True))
	except IOError as e:
		logging.error(e)
		raise
	try:
		summary = pd.read_csv("results/summary.csv", dtype={"shot": str})
	except IOError:
		summary = pd.DataFrame(data={"shot":           pd.Series(dtype=str),
		                             "LOS":            pd.Series(dtype=str),
		                             "particle":       pd.Series(dtype=str),
		                             "detector index": pd.Series(dtype=int),
		                             "energy min":     pd.Series(dtype=float),
		                             "energy max":     pd.Series(dtype=float)})

	# iterate thru the shots we're supposed to analyze and make a list of scan files
	all_scans_to_analyze: list[tuple[str, str, float, str]] = []
	for specifier in shots_to_reconstruct:
		match = re.fullmatch(r"([A-Z]?[0-9]+)([A-Za-z][A-Za-z0-9]*)", specifier)
		if match and match.group(2) in NAMED_LOS:
			shot, los = match.groups()
		else:
			shot, los = specifier, None

		# search for filenames that match each row
		matching_scans: list[tuple[str, str, str, int, float, str]] = []
		for path, directories, filenames in os.walk("input/scans"):
			for filename in filenames:
				if re.search(r"_pcis[0-9]?_", filename):  # skip these files because they’re unsplit
					continue
				shot_match = re.search(rf"{shot}", filename, re.IGNORECASE)
				if los is None:
					los_match = re.search(r"(TIM([0-9]+)|SRTE)", filename, re.IGNORECASE)
				else:
					los_match = re.search(rf"({los})", filename, re.IGNORECASE)

				# for each filename that matches
				if os.path.splitext(filename)[-1] in supported_filetypes and "_alphas" not in filename.lower() \
						and shot_match and (los_match or los is None):
					# extract the line of sight from the filename
					if los_match is None:
						logging.warning(f"the file {filename} doesn’t specify a LOS, so I’m calling it none.")
						matching_los = "none"
					else:
						matching_los = los_match.group(1).lower()
					# extract the index of this detector
					if re.search(r"bert", filename, re.IGNORECASE):
						detector_index = 0
					elif re.search(r"ernie", filename, re.IGNORECASE):
						detector_index = 1
					else:
						detector_match = re.search(r"IP([0-9]+)", filename, re.IGNORECASE)
						detector_index = int(detector_match.group(1)) if detector_match is not None else 0
					# infer the type of particle
					particle = "xray" if filename.endswith(".h5") else "proton" if energy_cut_mode == "proton" else "deuteron"
					# extract the etch length in hours
					etch_match = re.search(r"([0-9]+(\.[0-9]+)?)hr?", filename, re.IGNORECASE)
					if etch_match is not None:
						etch_time = float(etch_match.group(1))
					else:
						etch_match = re.search(r"etchtime([0-9]+(\.[0-9]+)?)", filename, re.IGNORECASE)
						if etch_match is not None:
							etch_time = float(etch_match.group(1))/60
						elif particle == "xray":
							etch_time = None
						else:
							logging.warning(f"the file {filename} doesn't specify an etch time, so I'm calling it 5.0 hours.")
							etch_time = 5
					# add all that information to matching_scans
					matching_scans.append((shot, matching_los, particle, detector_index, etch_time,
					                       f"{path}/{filename}"))
		# make sure we found something
		if len(matching_scans) == 0:
			if los is None:
				logging.info(f"  Could not find any scan files for shot {shot}")
			else:
				logging.info(f"  Could not find any scan file for {los} on shot {shot}")
		else:
			all_scans_to_analyze += matching_scans

	# report the full list of filenames
	if len(all_scans_to_analyze) > 0:
		logging.info(f"Planning to reconstruct {', '.join(repr(scan[-1]) for scan in all_scans_to_analyze)}")
	else:
		logging.info(f"No scan files were found for the argument {sys.argv[1]}. make sure they're in the input folder.")

	# then iterate thru that list and do the analysis
	for shot, los, particle, detector_index, etch_time, filename in all_scans_to_analyze:
		if particle == "xray":
			logging.info(f"Beginning reconstruction for {los.upper()} on shot {shot} (IP #{detector_index})")
		else:
			logging.info(f"Beginning reconstruction for {los.upper()} on shot {shot} (piece #{detector_index}, {etch_time:.1f} hour etch)")

		# load all necessary information from shot_info.csv and LOS_info.csv
		try:
			shot_info = shot_table.loc[shot]
		except KeyError:
			logging.error(f"please add shot {shot!r} to the input/shot_info.csv file.")
			continue
		if shot_info.ndim != 1:  # if the requested shot is duplicated, this will return a dataframe, not a series
			logging.error(f"shot {shot!r} appears more than once in the input/shot_info.csv file!")
			continue
		try:
			los_specific_shot_info = los_table.loc[[(shot, los)]]
		except KeyError:
			logging.error(f"please add shot {shot!r}, LOS {los!r} to the input/LOS_info.csv file.")
			continue
		if los_specific_shot_info.shape[0] > 1:  # for multiindexing the behavior is different; I've set it up to always return a dataframe
			logging.error(f"shot {shot!r}, LOS {los!r} appears more than once in the input/LOS_info.csv file!")
			continue
		los_specific_shot_info = los_specific_shot_info.iloc[0]  # convert it back to series once we've verified there are no duplicates
		shot_info = pd.concat([shot_info, los_specific_shot_info])

		# make sure we found all the necessary information
		for necessary_key in ["filtering", "aperture radius", "aperture arrangement", "magnification"]:
			if necessary_key not in shot_info:
				logging.error(f"I couldn't find the {necessary_key} of shot {shot!r} LOS {los!r} in either input/shot_info.csv or input/LOS_info.csv (I only found {shot_info.index.values}).")
				return

		# perform the 2d reconstruccion
		try:
			results = analyze_scan(
				input_filename     =filename,
				do_mcmc            =do_mcmc,
				use_gpu            =use_gpu,
				skip_reconstruction=skip_reconstruction,
				show_plots         =show_plots,
				shot               =shot,
				los                =los,
				particle           =particle,
				detector_index     =detector_index,
				etch_time          =etch_time,
				filtering          =shot_info.get("filtering"),
				rA                 =shot_info.get("aperture radius")*1e-4,
				sA                 =shot_info.get("aperture spacing")*1e-4,
				grid_shape         =shot_info.get("aperture arrangement"),
				L1                 =shot_info.get("standoff")*1e-4,
				M_gess             =shot_info.get("magnification"),
				stalk_position     =shot_info.get("TPS", nan),
				num_stalks         =shot_info.get("stalks", nan),
				offset             =(shot_info.get("offset (r)", nan),
				                     shot_info.get("offset (θ)", nan),
				                     shot_info.get("offset (ф)", nan)),
				velocity           =(shot_info.get("flow (r)", nan),
				                     shot_info.get("flow (θ)", nan),
				                     shot_info.get("flow (ф)", nan)),
				charged_particle_energy_cuts=deuteron_energy_cuts,
			)
		except DataError as e:
			logging.warning(e)
			continue

		# clear any previous versions of this reconstruccion
		matching = (summary["shot"] == shot) & (summary["LOS"] == los.upper()) & \
		           (summary["particle"] == particle) & (summary["detector index"] == detector_index)
		summary = summary[~matching]

		# and save the new ones to the dataframe
		for result in results:
			summary = summary.append(
				result,
				ignore_index=True)

		summary = summary.sort_values(['shot', 'LOS', 'particle', 'energy max', 'energy min', 'detector index'])
		try:
			summary.to_csv("results/summary.csv", index=False) # save the results to disk
		except PermissionError:
			logging.error("Close Microsoft Excel!")
			raise


def analyze_scan(input_filename: str,
                 shot: str, los: str, particle: str, detector_index: int,
                 rA: float, sA: float, grid_shape: str, M_gess: float, L1: float,
                 etch_time: Optional[float], filtering: str,
                 offset: tuple[float, float, float], velocity: tuple[float, float, float],
                 stalk_position: str, num_stalks: int,
                 charged_particle_energy_cuts: list[Interval],
                 do_mcmc: bool, use_gpu: bool,
                 skip_reconstruction: bool, show_plots: bool,
                 ) -> list[dict[str, str or float]]:
	""" reconstruct all of the penumbral images contained in a single scan file.
	    :param input_filename: the location of the scan file in input/scans/
	    :param shot: the shot number/name
	    :param los: the name of the line of sight (e.g. "tim2", "srte")
	    :param particle: the type of radiation being detected ("proton" or "deuteron" for CR39 or "xray" for an image plate)
	    :param detector_index: the index of the detector from 0, to identify it out of multiple detectors of the same type
	    :param rA: the aperture radius (cm)
	    :param sA: the aperture spacing (cm), specificly the distance from one aperture to its nearest neighbor.
	    :param grid_shape: the shape of the aperture array, one of "single", "square", "hex", or "srte".
	    :param L1: the distance between the aperture and the implosion (cm)
	    :param M_gess: the nominal radiography magnification (L1 + L2)/L1
	    :param etch_time: the length of time the CR39 was etched in hours, or None if it's not CR39
	    :param filtering: a string that indicates what filtering was used on this LOS on this shot
	    :param offset: the initial offset of the capsule from TCC in spherical coordinates (μm, °, °)
	    :param velocity: the measured hot-spot velocity of the capsule in spherical coordinates (km/s, °, °)
	    :param stalk_position: the name of the port from which the target is held (should be "TPS2")
	    :param num_stalks: the number of stalks on this target (usually 1)
	    :param charged_particle_energy_cuts: the energy bins to use for reconstructing charged particles
	    :param do_mcmc: whether to run the MCMC uncertainty analysis
	    :param use_gpu: whether to run the MCMC on a GPU (rather than on all CPUs as is default)
	    :param skip_reconstruction: if True, then the previous reconstructions will be loaded and reprocessed rather
	                                than performing the full analysis procedure again.
	    :param show_plots: if True, then each graphic will be shown upon completion and the program will wait for the
	                       user to close them, rather than only saving them to disc and silently proceeding.
	    :return: a list of dictionaries, each containing various measurables for the reconstruction in a particular
	             energy bin. the reconstructed image will not be returned, but simply saved to disc after various nice
	             pictures have been taken and also saved.
	"""
	# start by deleting any plots previusly generated for this scan
	for filename in os.listdir(f"results/plots/{shot}"):
		if filename.startswith(f"{los}-{particle}-{detector_index}"):
			os.remove(os.path.join(f"results/plots/{shot}", filename))

	# parse the filter stacks
	if particle == "proton" or particle == "deuteron":
		contour = CHARGED_PARTICLE_CONTOUR_LEVEL
		detector_type = "cr39"
	elif particle == "xray":
		contour = XRAY_CONTOUR_LEVEL
		detector_type = "ip"
	else:
		raise ValueError(f"there's no such thing as '{particle}s'")
	# overwrite the aperture information if this is SRTe
	if los == "srte":
		rA = aperture_array.SRTE_APERTURE_RADIUS
		sA = aperture_array.SRTE_APERTURE_SPACING
		grid_shape = "srte"

	# type-check and convert the stalk information
	try:
		los_basis = los_coordinates(los)
	except KeyError:
		los_basis = np.identity(3)
	if stalk_position in NAMED_LOS:
		projected_stalk = project(1, *NAMED_LOS[stalk_position], los_basis)
	else:
		projected_stalk = None
		if not isnan(stalk_position):
			logging.warning(f"I don’t recognize the target positioner {stalk_position!r}.")
	if isnan(num_stalks):
		num_stalks = None

	# figure out what the sections should be
	num_detectors = count_detectors(filtering, detector_type)
	filter_stacks = parse_filtering(filtering, detector_index, detector_type)
	filter_section_indices = np.argsort(np.argsort(
		[xray_energy_limit(stack) for stack in filter_stacks]))
	filter_section_names = name_filter_stacks(filter_stacks)
	filter_sections = reversed(list(  # the reason we reverse this is that SRTe has its biggest filter section last
		zip(filter_section_indices, filter_section_names, filter_stacks)))

	# load the scan into RAM so that we don't have to repeatedly decompress it
	if input_filename.endswith(".cpsa"):
		input_file = Scan.from_cpsa(input_filename)
	elif input_filename.endswith(".h5") or input_filename.endswith(".hdf5"):
		input_file = load_ip_scan_file(input_filename)
	else:
		raise ValueError(f"I don't know how to read {os.path.splitext(input_filename)[1]} files")

	# then iterate thru each filtering section
	grid_parameters, source_domain = None, None
	sources: list[NDArray[float]] = []
	statistics: list[dict[str, Any]] = []
	filter_strings: list[str] = []
	energy_bounds: list[Interval] = []
	indices: list[str] = []
	for filter_section_index, filter_section_name, filter_stack in filter_sections:
		# perform the analysis on each section
		try:
			grid_parameters, source_domain, filter_section_sources, filter_section_statistics =\
				analyze_scan_section(
					input_file,
					shot, los, particle, rA, sA, grid_shape,
					M_gess, L1,
					etch_time,
					num_detectors,
					f"{detector_index}{filter_section_index}",
					filter_section_name,
					filter_stack,
					grid_parameters,
					source_domain,
					charged_particle_energy_cuts,
					do_mcmc=do_mcmc, use_gpu=use_gpu,
					skip_reconstruction=skip_reconstruction, show_plots=show_plots)
		except DataError as e:
			logging.warning(e)
		else:
			sources += filter_section_sources
			statistics += filter_section_statistics
			for energy_cut_index, statblock in enumerate(filter_section_statistics):
				filter_strings.append(print_filtering(filter_stack))
				energy_bounds.append(Interval(statblock["energy min"], statblock["energy max"]))
				indices.append(f"{detector_index}{filter_section_index}{energy_cut_index}")

	if len(sources) == 0:
		raise DataError("well, that was pointless")

	# sort the results by energy if you can
	order = np.argsort([bound.minimum for bound in energy_bounds])
	sources = [sources[i] for i in order]
	statistics = [statistics[i] for i in order]
	filter_strings = [filter_strings[i] for i in order]
	energy_bounds = [energy_bounds[i] for i in order]
	indices = [indices[i] for i in order]

	# collate the sources into a single multi-channel image
	source_stack = Image(source_domain, np.array(sources))

	# finally, save the combined image set
	save_as_hdf5(f"results/data/{shot}/{los}-{particle}-{detector_index}-source",
	             filtering=filter_strings,
	             energy=[[interval.minimum, interval.maximum] for interval in energy_bounds],
	             x=source_stack.x.get_bins()/1e-4,
	             y=source_stack.y.get_bins()/1e-4,
	             images=np.transpose(source_stack.values, (0, 1, 3, 2))*1e-4**2,  # save it with (y,x) indexing, not (i,j)
	             etch_time=etch_time if etch_time is not None else nan)

	# compute the additional lines to be put on the plots (checking in case they’re absent)
	if not any(isnan(offset[i]) for i in range(3)):
		projected_offset = project(
			offset[0], offset[1], offset[2], los_basis)
	else:
		projected_offset = None
	if not any(isnan(velocity[i]) for i in range(3)):
		projected_flow = project(
			velocity[0], velocity[1], velocity[2], los_basis)
	else:
		projected_flow = None

	# and replot each of the individual sources in the correct color
	for cut_index in range(source_stack.shape[0]):
		if particle == "proton" or particle == "deuteron":
			color_index = int(indices[cut_index][-1])
			num_colors = len(charged_particle_energy_cuts)
		else:
			num_sections = len(filter_stacks)
			num_missing_sections = num_sections - source_stack.shape[0]
			color_index = detector_index*num_sections + cut_index + num_missing_sections
			num_colors = num_detectors*num_sections
		plot_source(f"{shot}/{los}-{particle}-{indices[cut_index]}",
		            source_stack[cut_index],
		            energy_bounds[cut_index],
		            color_index=color_index, num_colors=num_colors,
		            projected_offset=projected_offset,
		            projected_flow=projected_flow,
		            projected_stalk=projected_stalk,
		            num_stalks=num_stalks)
		plt.close("all")

	# if can, plot some plots that overlay the sources in the stack
	if source_stack.shape[0] > 1:
		dxL, dyL = center_of_mass(source_stack[0])
		dxH, dyH = center_of_mass(source_stack[-1])
		dx, dy = dxH - dxL, dyH - dyL
		logging.info(f"Δ = {hypot(dx, dy)/1e-4:.1f} μm, θ = {degrees(atan2(dx, dy)):.1f}")
		for statblock in statistics:
			statblock["separation magnitude"] = hypot(dx, dy)/1e-4
			statblock["separation angle"] = degrees(atan2(dy, dx))

		plot_overlaid_contores(
			f"{shot}/{los}-{particle}-{detector_index}", source_stack, contour,
			projected_offset, projected_flow, projected_stalk, num_stalks)

	for statblock in statistics:
		statblock["shot"] = shot
		statblock["LOS"] = los.upper()
		statblock["particle"] = particle
		statblock["detector index"] = detector_index

	return statistics


def analyze_scan_section(input_file: Union[Scan, Image],
                         shot: str, los: str, particle: str,
                         rA: float, sA: float, grid_shape: str,
                         M_gess: float, L1: float,
                         etch_time: Optional[float],
                         num_detectors: int, section_index: str,
                         section_name: str, filter_stack: list[Filter],
                         grid_parameters: Optional[GridParameters],
                         source_domain: Optional[Grid],
                         charged_particle_energy_cuts: list[Interval],
                         do_mcmc: bool, use_gpu: bool,
                         skip_reconstruction: bool, show_plots: bool,
                         ) -> tuple[GridParameters, Grid, list[NDArray[float]], list[dict[str, Any]]]:
	""" reconstruct all of the penumbral images in a single filtering region of a single scan file.
	    :param input_file: the CR39 or image plate scan result object to analyze
	    :param shot: the shot number/name
	    :param los: the name of the line of sight (e.g. "tim2", "srte")
	    :param particle: the type of radiation being detected ("proton" or "deuteron" for CR39 or "xray" for
	                     an image plate)
	    :param rA: the aperture radius (cm)
	    :param sA: the aperture spacing (cm), specificly the distance from one aperture to its nearest neighbor.
	    :param grid_shape: the shape of the aperture array, one of "single", "square", "hex", or "srte".
	    :param L1: the distance between the aperture and the implosion (cm)
	    :param M_gess: the nominal radiography magnification (L1 + L2)/L1
	    :param etch_time: the length of time the CR39 was etched in hours, or None if it's not CR39
	    :param num_detectors: the total number of detectors, for color-selection purposes
	    :param section_index: a string that uniquely identifies this detector and filtering section, for a line-of-sight
	                          that has multiple detectors of the same type
	    :param section_name: a human-readable string that uniquely identifies this filtering section to a human
	    :param filter_stack: the list of filters between the implosion and the detector. each filter is specified by its
	                         thickness in micrometers and its material. they should be ordered from TCC to detector.
	    :param grid_parameters: the transformation array and x and y offsets that define the hexagonal grid on which
	                             the images all fall
        :param source_domain: the coordinate system onto which to interpolate the result before returning.  if None is
                             specified, an output Grid will be chosen; this is just for when you need multiple sections
                             to be co-registered.
	    :param charged_particle_energy_cuts: the energy cuts to use when you break this section up into diameter bins
	    :param do_mcmc: whether to run the MCMC uncertainty analysis
	    :param use_gpu: whether to run the MCMC on a GPU (rather than on all CPUs as is default)
	    :param skip_reconstruction: if True, then the previous reconstructions will be loaded and reprocessed rather
	                                than performing the full analysis procedure again.
	    :param show_plots: if True, then each graphic will be shown upon completion and the program will wait for the
	                       user to close them, rather than only saving them to disc and silently proceeding.
	    :return: 0. the image array parameters that we fit to the centers,
	             1. the Grid that ended up being used for the output if any,
	             2. the list of reconstructed source chains, and
	             3. a list of dictionaries containing various measurables for the reconstruction in each energy bin.
	"""
	# choose the energy cuts given the filtering and type of radiation
	if particle == "proton":
		max_contrast = 35.
		energy_cuts = charged_particle_energy_cuts  # these energy bounds are in MeV
	elif particle == "deuteron":
		max_contrast = 50.
		energy_cuts = charged_particle_energy_cuts  # these energy bounds are in MeV
	elif particle == "xray":
		max_contrast = nan
		energy_cuts = [Interval(xray_energy_limit(filter_stack), inf)]  # these energy bounds are in keV
	else:
		raise ValueError(f"what in davy jones's locker is a {particle}")

	# prepare the coordinate grids
	if not skip_reconstruction:
		# check the statistics, if these are deuterons
		num_tracks, x_min, x_max, y_min, y_max = count_tracks_in_scan(
			input_file, Interval(0, inf), max_contrast, False)
		if particle == "proton" or particle == "deuteron":
			logging.info(f"found {num_tracks:.4g} tracks in the file")
			if num_tracks < MIN_ACCEPTABLE_NUM_TRACKS:
				logging.warning("Not enuff tracks to reconstruct")
				return grid_parameters, source_domain, [], []

		# start by asking the user to highlight the data
		try:
			old_data_polygon, = load_hdf5(f"results/data/{shot}/{los}-{particle}-{section_index}-region",
			                              ["vertices"])
		except FileNotFoundError:
			old_data_polygon = None
		if show_plots or old_data_polygon is None:
			try:
				data_polygon = user_defined_region(
					input_file, default=old_data_polygon,
					max_contrast=35.,
					title=f"Select the {section_name} region, then close this window.")
				if len(data_polygon) < 3:
					data_polygon = None
			except TimeoutError:
				data_polygon = None
		else:
			data_polygon = None
		if data_polygon is None:
			if old_data_polygon is None:
				data_polygon = [(x_min, y_min), (x_min, y_max), (x_max, y_max), (x_max, y_min)]
			else:
				data_polygon = old_data_polygon
		else:
			save_as_hdf5(f"results/data/{shot}/{los}-{particle}-{section_index}-region",
			             vertices=data_polygon)

		# find the centers and spacings of the penumbral images
		try:
			centers, grid_transform = find_circle_centers(
				f"{shot}/{los}-{particle}-{section_index}",
				input_file, particle, 35.,
				M_gess*rA, M_gess*sA, grid_shape, grid_parameters, data_polygon,
				los not in DIAGNOSTICS_WITH_UNRELIABLE_APERTURE_PLACEMENTS)
		except DataError as e:
			raise DataError(f"I couldn't fit the circles to infer the magnification becuase {e}  this might mean that "
			                f"the aperture radius or magnification are wrong.  does {rA/1e-4:.3g} μm × {M_gess:.1f} "
			                f"= {M_gess*rA:.3g} cm sound right?")
		grid_x0, grid_y0 = centers[0]
		new_grid_parameters = (grid_transform, grid_x0, grid_y0)

	# or if we’re skipping the reconstruction, just set up some default values
	else:
		logging.info(f"re-loading the previous reconstructions")
		try:
			previus_parameters = load_shot_info(shot, los, filter_str=print_filtering(filter_stack))
		except RecordNotFoundError as e:
			logging.warning(e)
			return grid_parameters, source_domain, [], []
		data_polygon = None
		centers = None
		grid_x0, grid_y0 = previus_parameters["x0"], previus_parameters["y0"]
		grid_transform = compose_2x2_from_intuitive_parameters(
			previus_parameters["M"]/M_gess, radians(previus_parameters["grid angle"]),
			previus_parameters["grid skew"], radians(previus_parameters["grid skew angle"]))
		new_grid_parameters = (grid_transform, grid_x0, grid_y0)

	# represent whatever grid_transform you’re going to use as these more intuitive numbers
	grid_mean_scale, grid_angle, grid_skew, grid_skew_angle = \
		decompose_2x2_into_intuitive_parameters(grid_transform)
	# update the magnification to be based on this check
	M = M_gess*grid_mean_scale
	logging.info(f"inferred a magnification of {M:.2f} (nominal was {M_gess:.2f}) and angle of {degrees(grid_angle):.2f}°")
	if grid_skew > .01:
		logging.info(f"detected an aperture array skewness of {degrees(arccos(1/(1 + grid_skew))):.1f}°")

	# now go thru each energy cut and compile the results
	sources: list[NDArray[float]] = []
	results: list[dict[str, Any]] = []
	for energy_cut in energy_cuts:
		energy_cut_index = sorted(energy_cuts).index(energy_cut)
		try:
			source, statblock = analyze_scan_section_cut(
				input_file, shot, los, particle,
				rA, sA, grid_shape, M, L1,
				etch_time, filter_stack, data_polygon,
				grid_transform/grid_mean_scale, centers,
				f"{section_index}{energy_cut_index}", num_detectors, len(energy_cuts),
				energy_cut, max_contrast, source_domain,
				do_mcmc=do_mcmc, use_gpu=use_gpu,
				skip_reconstruction=skip_reconstruction, show_plots=show_plots)
		except (DataError, FilterError, RecordNotFoundError) as e:
			logging.warning(f"  {e}")
		else:
			statblock["filtering"] = print_filtering(filter_stack)
			statblock["energy min"] = energy_cut.minimum
			statblock["energy max"] = energy_cut.maximum
			statblock["x0"] = grid_x0
			statblock["y0"] = grid_y0
			statblock["M"] = M
			statblock["grid angle"] = degrees(grid_angle)
			statblock["grid skew"] = grid_skew
			statblock["grid skew angle"] = degrees(grid_skew_angle)
			results.append(statblock)
			sources.append(source.values)
			source_domain = source.domain

	if len(results) > 0:  # update the grid iff any of these analyses worked
		grid_parameters = new_grid_parameters

	return grid_parameters, source_domain, sources, results


def analyze_scan_section_cut(scan: Union[Scan, Image],
                             shot: str, los: str, particle: str,
                             rA: float, sA: float, grid_shape: str,
                             M: float, L1: float, etch_time: Optional[float],
                             filter_stack: list[Filter], data_polygon: list[Point],
                             grid_transform: NDArray[float], centers: list[Point],
                             cut_index: str, num_detectors: int, num_energy_cuts: int,
                             energies: Interval, max_contrast: float,
                             output_plane: Optional[Grid],
                             do_mcmc: bool, use_gpu: bool,
                             skip_reconstruction: bool, show_plots: bool
                             ) -> tuple[Image, dict[str, Any]]:
	""" reconstruct the penumbral image contained in a single energy cut in a single filtering
	    region of a single scan file.
	    :param scan: the CR39 or image plate scan result object to analyze
	    :param shot: the shot number/name
	    :param los: the name of the line of sight (e.g. "tim2", "srte")
	    :param particle: the type of radiation being detected ("proton" or "deuteron" for CR39 or "xray" for
	                     an image plate)
	    :param rA: the aperture radius in cm
	    :param sA: the aperture spacing (cm), specificly the distance from one aperture to its nearest neighbor.
	    :param M: the radiography magnification (L1 + L2)/L1
	    :param L1: the distance between the aperture and the implosion
	    :param grid_shape: the shape of the aperture array, one of "single", "square", "hex", or "srte".
	    :param etch_time: the length of time the CR39 was etched in hours, or None if it's not CR39
	    :param filter_stack: the list of filters between the implosion and the detector. each filter is specified by its
	                         thickness in micrometers and its material. they should be ordered from TCC to detector.
	    :param data_polygon: the polygon that separates this filtering section of the scan from regions that should be
	                         ignored
	    :param grid_transform: a 2×2 matrix that specifies the orientation and skewness of the hexagonal aperture array
	                           pattern on the detector.  its determinant should be 1, assuming the M you’ve supplied is
	                           already correct and consistent with the observed aperture positions.
        :param centers: the list of center locations of penumbra that have been identified as good
        :param cut_index: a string that uniquely identifies this detector, filtering section, and energy cut, for a
                          line-of-sight that has multiple detectors of the same type
        :param num_detectors: the number of detectors for this particle, for the purposes of choosing a plot color
        :param num_energy_cuts: the number of cuts of this particle, for the purposes of choosing a plot color
        :param energies: the minimum maximum energy at which to look (MeV for deuterons, keV for x-rays)
	    :param max_contrast: the maximum track contrast level at which to look if this is CR39 (%)
        :param output_plane: the coordinate system onto which to interpolate the result before returning.  if None is
                             specified, an output Grid will be chosen; this is just for when you need multiple sections
                             to be co-registered.
	    :param do_mcmc: whether to run the MCMC uncertainty analysis
	    :param use_gpu: whether to run the MCMC on a GPU (rather than on all CPUs as is default)
	    :param skip_reconstruction: if True, then the previous reconstructions will be loaded and reprocessed rather
	                                than performing the full analysis procedure again.
	    :param show_plots: if True, then each graphic will be shown upon completion and the program will wait for the
	                       user to close them, rather than only saving them to disc and silently proceeding.
	    :return: the Markov chain of possible sources, and a dict that contains some miscellaneus
	             statistics for the source distribution
	"""
	# switch out some values depending on whether these are xrays or deuterons
	if particle == "proton" or particle == "deuteron":
		contour = CHARGED_PARTICLE_CONTOUR_LEVEL
		resolution = CHARGED_PARTICLE_RESOLUTION

		if particle == "proton":
			Z, A = 1, 1
		else:
			Z, A = 1, 2
		# convert scattering energies to CR-39 energies
		incident_energies = Interval(*particle_E_out(
			[energies.minimum, energies.maximum], Z, A, filter_stack))
		# exclude particles to which the CR-39 won’t be sensitive
		incident_energies.minimum = max(MIN_DETECTABLE_ENERGY, incident_energies.minimum)
		incident_energies.maximum = min(MAX_DETECTABLE_ENERGY, incident_energies.maximum)
		# convert CR-39 energies to track diameters
		diameters = Interval(*track_diameter(
			[incident_energies.maximum, incident_energies.minimum], etch_time=etch_time, z=Z, a=A))
		# expand make sure we capture max D if we don’t expect anything bigger than this
		if incident_energies.minimum <= MIN_DETECTABLE_ENERGY:
			diameters.maximum = inf
		# convert back to exclude particles that are ranged out
		energies = Interval(*particle_E_in(
			[incident_energies.minimum, incident_energies.maximum], Z, A, filter_stack))

		if incident_energies.maximum <= MIN_DETECTABLE_ENERGY:
			raise FilterError(f"{energies.maximum:.1f} MeV {particle}s will be ranged down to just {incident_energies.maximum:.1f} "
			                  f"by a {print_filtering(filter_stack)} filter")
		if incident_energies.minimum >= MAX_DETECTABLE_ENERGY:
			raise FilterError(f"{energies.minimum:.1f} MeV {particle}s will still be at {incident_energies.minimum:.1f} "
			                  f"after a {print_filtering(filter_stack)} filter")

	elif particle == "xray":
		contour = XRAY_CONTOUR_LEVEL
		resolution = X_RAY_RESOLUTION
		diameters = Interval(nan, nan)

	else:
		raise ValueError(f"there are no {particle}s within the walls.")

	filter_str = print_filtering(filter_stack)

	# start by loading the input file and stacking the images
	if not skip_reconstruction:
		if particle == "xray":
			logging.info(f"Reconstructing region with {print_filtering(filter_stack)} filtering")
		else:
			logging.info(f"Reconstructing tracks with {diameters.minimum:5.2f}μm < d <{diameters.maximum:5.2f}μm")
			# check the statistics, if these are deuterons
			num_tracks, _, _, _, _ = count_tracks_in_scan(
				scan, diameters, max_contrast,
				SHOW_DIAMETER_CUTS)
			logging.info(f"  found {num_tracks:.4g} tracks in the cut")
			if num_tracks < MIN_ACCEPTABLE_NUM_TRACKS:
				raise DataError("Not enuff tracks to reconstuct")

		# start with a 1D reconstruction on one of the found images
		Q, r_max = do_1d_reconstruction(
			scan, f"{shot}/{los}-{particle}-{cut_index}",
			diameters, energies, max_contrast, M*rA, M*sA,
			centers, data_polygon) # TODO: infer rA, as well?

		if r_max > M*rA + (M - 1)*MAX_OBJECT_PIXELS*resolution:
			logging.warning(f"  the image appears to have a corona that extends to r={(r_max - M*rA)/(M - 1)/1e-4:.0f}μm, "
			                f"but I'm cropping it at {MAX_OBJECT_PIXELS*resolution/1e-4:.0f}μm to save time")
			r_max = M*rA + (M - 1)*MAX_OBJECT_PIXELS*resolution

		r_psf = min(electric_field.get_expanded_radius(Q, M*rA, energies), 2*M*rA)

		if r_max < r_psf + (M - 1)*MIN_OBJECT_SIZE:
			r_max = r_psf + (M - 1)*MIN_OBJECT_SIZE
		account_for_overlap = isinf(r_max)

		# rebin and stack the images
		if particle == "proton" or particle == "deuteron":
			resolution = CHARGED_PARTICLE_RESOLUTION
		else:
			resolution = X_RAY_RESOLUTION
		_, angle, _, _ = decompose_2x2_into_intuitive_parameters(grid_transform)

		local_image_domain = Grid.from_size(
			radius=r_max, max_bin_width=(M - 1)*resolution, odd=True)
		local_images = Image(
			local_image_domain, np.empty((len(centers),) + local_image_domain.shape))

		# if it's a cpsa file
		if type(scan) is Scan:
			x_tracks, y_tracks = cut_cr39_scan(
				scan, diameters, max_contrast)  # load all track coordinates
			for k, (x_center, y_center) in enumerate(centers):
				# center them on the penumbra and rotate them if the aperture grid appears rotated
				x_relative, y_relative = shift_and_rotate(x_tracks, y_tracks,
				                                          -x_center, -y_center, -angle)
				local_images.values[k, :, :] = np.histogram2d(x_relative, y_relative,
				                                              bins=(local_images.x.get_edges(),
				                                                    local_images.y.get_edges()))[0]

		elif type(scan) is Image: # if it's a HDF5 file
			if scan.domain.pixel_width > local_images.domain.pixel_width:
				logging.warning(f"The scan resolution of this image plate scan ({scan.domain.pixel_width/1e-4:.0f}/{M - 1:.1f} μm) is "
				                f"insufficient to support the requested reconstruction resolution ({resolution/1e-4:.0f}μm); it will "
				                f"be zoomed and enhanced.")
			for k, (x_center, y_center) in enumerate(centers):
				# center them on the penumbra and rotate them if the aperture grid appears rotated
				local_images.values[k, :, :] = resample_and_rotate_2d(
					scan,
					local_image_domain.shifted(x_center, y_center),
					-angle).values # resample to the chosen bin size

		else:
			raise TypeError(f"I don't know how to interpret a {type(scan)} as a scan result")

		# now you can combine them all
		image = Image(local_images.domain, np.zeros(local_images.shape[1:]))
		image_plicity = Image(local_images.domain, np.zeros(local_images.shape[1:], dtype=int))
		for k, (x_center, y_center) in enumerate(centers):
			relative_polygon_x, relative_polygon_y = zip(*data_polygon)
			relative_data_polygon = list(zip(*shift_and_rotate(
				relative_polygon_x, relative_polygon_y, -x_center, -y_center, -angle)))
			area = inside_polygon(relative_data_polygon, *image.domain.get_pixels())
			image.values[area] += local_images.values[k, area]
			image_plicity.values += np.where(area, 1, 0)

		if np.any(np.isnan(image.values)):
			raise DataError("it appears that the specified data region extended outside of the image")
		elif particle != "xray" and np.sum(image.values) < MIN_ACCEPTABLE_NUM_TRACKS:
			raise DataError("Not enuff tracks to reconstuct")

		# finally, orient the penumbra correctly, so it’s like you’re looking toward TCC
		if type(scan) is Scan:
			# since PCIS CR-39 scans are saved like you’re looking toward TCC, do absolutely noting
			pass
		elif los.startswith("tim"):
			# since XRIS image plates are flipped vertically before scanning, flip vertically
			image = image.flipped_vertically()
			image_plicity = image_plicity.flipped_vertically()
		elif los == "srte":
			# since SRTe image plates are flipped horizontally before scanning, flip horizontally
			image = image.flipped_horizontally()
			image_plicity = image_plicity.flipped_horizontally()
		else:
			raise ValueError(f"please specify how image plates are oriented on {los}")

		# now to apply the reconstruction algorithm!
		# set up some coordinate systems
		if account_for_overlap:
			raise NotImplementedError("not implemented")
		else:
			kernel_domain = Grid.from_resolution(min_radius=r_psf,
			                                     pixel_width=image.domain.pixel_width, odd=True)
			source_domain = Grid.from_pixels(num_bins=image.x.num_bins - kernel_domain.x.num_bins + 1,
			                                 pixel_width=kernel_domain.pixel_width/(M - 1))

		logging.info(f"  generating a {kernel_domain.shape} point spread function with Q={Q:.3g} MeV*cm...")

		# calculate the point-spread function
		kernel = point_spread_function(kernel_domain, Q, M*rA, grid_transform, energies) # get the dimensionless shape of the penumbra
		if account_for_overlap:
			raise NotImplementedError("I also will need to add more things to the kernel")
		kernel.values *= source_domain.pixel_area*image.domain.pixel_area/(M*L1)**2 # scale by the solid angle subtended by each image pixel

		# mark pixels that are tuchd by all or none of the source pixels (and are therefore useless)
		r_image_pixels = np.hypot(*image.domain.get_pixels(sparse=True))
		if Q == 0:
			within_penumbra = r_image_pixels < 2*M*rA - r_max
			without_penumbra = r_image_pixels > r_max
		elif source_domain.num_pixels*kernel.domain.num_pixels <= MAX_CONVOLUTION:
			max_source = np.hypot(*source_domain.get_pixels(sparse=True)) <= source_domain.x.half_range
			max_source = max_source/np.sum(max_source)
			reach = signal.fftconvolve(max_source, kernel.values, mode='full')
			lower_cutoff = .005*np.max(kernel.values)
			upper_cutoff = .98*np.max(kernel.values)
			within_penumbra = reach > upper_cutoff
			without_penumbra = reach < lower_cutoff
		else:
			logging.warning(f"it would be computationally inefficient to compute the reach of these "
			                f"{source_domain.num_pixels*kernel.num_pixels} data, so I'm setting the "
			                f"data region to be everywhere")
			within_penumbra, without_penumbra = np.full(False, image.shape), np.full(False, image.shape)

		# apply the user-defined mask and smooth the invalid regions
		without_penumbra |= (image_plicity == 0)
		on_penumbra = ~(within_penumbra | without_penumbra)
		clipd_image = copy(image)
		if np.any(within_penumbra):
			inner_value = np.mean(image.values/np.maximum(1, image_plicity.values),
			                      where=dilate(within_penumbra) & on_penumbra)
			clipd_image.values = np.where(within_penumbra, inner_value, clipd_image.values)
		if np.any(without_penumbra):
			outer_value = np.mean(image.values/np.maximum(1, image_plicity.values),
			                      where=dilate(without_penumbra) & on_penumbra)
			clipd_image.values = np.where(without_penumbra, outer_value, clipd_image.values)
		clipd_image_plicity = Image(image.domain, np.where(on_penumbra, image_plicity.values, 0))
		source_region = np.hypot(*source_domain.get_pixels()) <= source_domain.x.half_range

		if SHOW_POINT_SPREAD_FUNCCION:
			plt.figure()
			plt.pcolormesh(kernel.x.get_edges(), kernel.y.get_edges(), kernel.values)
			plt.contour(image.x.get_bins(), image.y.get_bins(), clipd_image_plicity.values,
			            levels=[0.5], colors="k")
			plt.axis('square')
			plt.title("Point spread function")
			plt.tight_layout()

		# estimate the noise level, in case that's helpful
		positive_image_plicity = np.maximum(1, image_plicity.values)
		umbra = (image_plicity.values > 0) & (r_image_pixels < max(M*rA/2, M*rA - (r_max - r_psf)))
		umbra_value = np.mean(image.values/positive_image_plicity, where=umbra)
		umbra_variance = np.mean((image.values - umbra_value*positive_image_plicity)**2/positive_image_plicity, where=umbra)
		estimated_data_variance = image.values/umbra_value*umbra_variance

		if sqrt(umbra_variance) < umbra_value/500:
			raise DataError("I think this image is saturated. I'm not going to try to reconstruct it. :(")

		# perform the reconstruction
		logging.info(f"  reconstructing a {image.shape} image into a {source_region.shape} source...")
		method = "gelfgat" if particle == "xray" else "richardson-lucy"
		source = Image(
			source_domain,
			deconvolution.deconvolve(
				method,
				clipd_image.values,
				kernel.values,
				r_psf=M*rA/image.domain.pixel_width,
				pixel_area=clipd_image_plicity.values,
				source_region=source_region,
				noise=estimated_data_variance,
			)
		)
		source.values = np.maximum(0, source.values) # we know this must be nonnegative (counts/cm^2/srad)
		if do_mcmc:
			logging.info(f"  sampling the posterior distribution...")
			source = mcmc.deconvolve(
				data=clipd_image,
				kernel=kernel.values,
				guess=source,
				pixel_area=clipd_image_plicity,
				source_region=source_region,
				noise=estimated_data_variance,
				use_gpu=use_gpu,
			)
		else:
			source.values = np.expand_dims(source.values, axis=0)
		save_current_figure(f"{shot}/{los}-{particle}-{cut_index}-trace")
		logging.info("  postprocessing the results...")

		# since the true problem is not one of deconvolution, but inverted deconvolution, rotate 180°
		source = source.rotated_180()

		if source.num_pixels*kernel.num_pixels <= MAX_CONVOLUTION:
			# back-calculate the reconstructed penumbral image
			reconstructed_image = Image(
				image.domain,
				signal.fftconvolve(
					np.mean(source.values, axis=0)[::-1, ::-1],
					kernel.values, mode="full"
				)*image_plicity.values
			)
			# and estimate background as whatever makes it fit best
			reconstructed_image.values += np.nanmean((image - reconstructed_image).values/positive_image_plicity,
			                                         where=on_penumbra)*image_plicity.values
		else:
			logging.warning("the reconstruction would take too long to reproduce so I’m skipping the residual plot")
			reconstructed_image = Image(image.domain, np.full(image.shape, nan))

		# after reproducing the input, we must rebin the source to a unified Grid for the stack
		if output_plane is None:
			# if a unified Grid has not been set yet, define it now
			if UPSAMPLE_SOURCES:
				output_plane = Grid.from_size(source.x.half_range, source.domain.pixel_width/2, True)
			else:
				output_plane = Grid.from_size(source.x.half_range, source.domain.pixel_width, True)
		output = resample_2d(source, output_plane)

	# if we’re skipping the reconstruction, just load the previus stacked penumbra and reconstructed source
	else:
		logging.info(f"Loading reconstruction for diameters {diameters.minimum:5.2f}μm < d <{diameters.maximum:5.2f}μm")
		previus_parameters = load_shot_info(shot, los, energies, filter_str)
		Q = previus_parameters.Q
		x, y, image_values, image_plicity_values = load_hdf5(
			f"results/data/{shot}/{los}-{particle}-{cut_index}-penumbra", ["x", "y", "N", "A"])
		image = Image(Grid.from_edge_array(x, y), image_values.T)  # don’t forget to convert from (y,x) to (i,j) indexing
		image_plicity = Image(image.domain, image_plicity_values.T)

		output = load_source(shot, los, f"{particle}-{cut_index[0]}", filter_stack, energies)
		residual, = load_hdf5(
			f"results/data/{shot}/{los}-{particle}-{cut_index}-penumbra-residual", ["N"])
		reconstructed_image = Image(image.domain, image.values - residual.T)  # remember to convert from (y,x) indexing to (i,j)

	# calculate and print the main shape parameters
	yeeld = credibility_interval(
		np.sum(output.values, axis=(1, 2))*output.domain.pixel_area*4*pi, .9)
	p0_array, (_, _), (p2_array, θ2_array) = shape_parameters_chained(output, contour_level=contour)
	p0 = credibility_interval(p0_array/1e-4, .9)
	p2 = credibility_interval(p2_array/p0_array, .9)
	θ2 = credibility_interval(θ2_array, .9)
	logging.info(f"  ∫B dA dσ = {yeeld.center:.4g} ± {yeeld.width/2:.4g} deuterons")
	logging.info(f"  {contour:.0%} P0   = ({p0.center:.2f} ± {p0.width/2:.2f}) μm")
	logging.info(f"  {contour:.0%} P2   = ({p2.center*100:.2f} ± {p2.width/2*100:.2f})%, "
	             f"θ = {np.degrees(θ2.center):.1f}°")

	# save and plot the results
	save_and_plot_penumbra(f"{shot}/{los}-{particle}-{cut_index}",
	                       image, image_plicity, energies,
	                       r0=M*rA, s0=M*sA, grid_shape=grid_shape, grid_transform=grid_transform)
	if particle == "xray":
		color_index = int(cut_index[0])  # we’ll redo the colors later, so just use a heuristic here
		num_colors = num_detectors
	else:
		color_index = int(cut_index[2])
		num_colors = num_energy_cuts
	plot_source(f"{shot}/{los}-{particle}-{cut_index}",
	            output, energies,
	            color_index=color_index, num_colors=num_colors,
	            projected_flow=None, projected_offset=None,
	            projected_stalk=None, num_stalks=0)
	save_and_plot_overlaid_penumbra(f"{shot}/{los}-{particle}-{cut_index}",
	                                reconstructed_image, image, image_plicity)
	if show_plots:
		plt.show()
	else:
		plt.close("all")

	statblock = {"Q": Q, "dQ": 0.,
	             "yield": yeeld, "dyield": 0.,
	             "P0 magnitude": p0.center, "dP0 magnitude": p0.width/2,
	             "P2 magnitude": p2.center, "dP2 magnitude": p2.width/2,
	             "P2 angle": degrees(θ2.center)}

	return output, statblock


def do_1d_reconstruction(scan: Union[Scan, Image], plot_filename: str,
                         diameters: Interval, energies: Interval, max_contrast: float,
                         r0: float, s0: float, centers: list[Point], region: list[Point]) -> Point:
	""" perform an inverse Abel transformation while fitting for charging
	    :param scan: the scan result object containing the data to be analyzed
	    :param plot_filename: the filename to pass to the plotting function for the resulting figure
	    :param diameters: the minimum and maximum track diameter to consider (μm)
	    :param energies: the minimum and maximum particle energy considered, for charging purposes (MeV)
	    :param max_contrast: the maximum track contrast level to consider (%)
	    :param centers: the x and y coordinates of the centers of the circles (cm)
	    :param r0: the radius of the aperture in the imaging plane (cm)
	    :param s0: the distance to the center of the next aperture in the imaging plane (cm)
	    :param region: the polygon inside which we care about the data
	    :return the charging parameter (cm*MeV), the total radius of the image (cm)
	"""
	r_max = min(2*r0, s0/sqrt(3))
	θ = np.linspace(0, 2*pi, 1000, endpoint=False)[:, np.newaxis]

	# either bin the tracks in radius
	if type(scan) is Scan:  # if it's a cpsa file
		x_tracks, y_tracks = cut_cr39_scan(scan, diameters, max_contrast)  # load all track coordinates
		valid = inside_polygon(region, x_tracks, y_tracks)
		x_tracks, y_tracks = x_tracks[valid], y_tracks[valid]
		r_tracks = np.full(np.count_nonzero(valid), inf)
		for x0, y0 in centers:
			r_tracks = np.minimum(r_tracks, np.hypot(x_tracks - x0, y_tracks - y0))
		r_bins = np.linspace(0, r_max, max(12, min(200, int(np.sum(r_tracks <= r0)/1000))))
		n, r_bins = np.histogram(r_tracks, bins=r_bins)
		dn = np.sqrt(n) + 1
		r, dr = bin_centers_and_sizes(r_bins)
		histogram = True
		if np.sum(n) < MIN_ACCEPTABLE_NUM_TRACKS:
			raise DataError("Not enuff tracks to reconstuct")

	# or rebin the cartesian bins in radius
	elif type(scan) is Image:  # if it's an HDF5 file
		scan_plane, NC = scan.domain, np.copy(scan.values)
		XC, YC = scan_plane.get_pixels()
		NC[~inside_polygon(region, XC, YC)] = 0
		interpolator = interpolate.RegularGridInterpolator(
			(scan_plane.x.get_bins(), scan_plane.y.get_bins()), NC,
			bounds_error=False, fill_value=0)
		dr = (scan_plane.x.bin_width + scan_plane.y.bin_width)/2
		dθ = 2*pi/θ.size
		r_bins = np.linspace(0, r_max, int(r_max/(dr*2)))
		r, dr = bin_centers_and_sizes(r_bins)
		n = np.zeros(r.size)
		for x0, y0 in centers:
			n += r*dr*dθ*np.sum(interpolator((x0 + r*np.cos(θ), y0 + r*np.sin(θ))), axis=0)
		dn = np.max(n)*.001*sqrt(r0)/np.sqrt(r)
		histogram = False

	else:
		raise TypeError(f"I don't know how to interpret a {type(scan)} as a scan result")

	A = np.zeros(r.size)
	for x0, y0 in centers:
		A += 2*pi*r*dr*np.mean(inside_polygon(region, x0 + r*np.cos(θ), y0 + r*np.sin(θ)), axis=0)
	ρ, dρ = n/A, dn/A
	valid = A > 0
	if not np.any(valid):
		raise DataError("none of the found penumbrums are anywhere near the data region.")
	inside_umbra, outside_penumbra = (r < 0.5*r0), (r > r[np.nonzero(valid)[0][-1]] - 0.2*r0)
	if not np.any(valid & inside_umbra):
		plt.figure()
		plt.plot(r, A)
		plt.axvline(0.5*r0)
		plt.show()
		raise DataError("the whole inside of the image is clipd for some reason.")
	if not np.any(valid & outside_penumbra):
		raise DataError("too much of the image is clipd; I need a background region.")
	ρ_max = np.average(ρ[valid], weights=np.where(inside_umbra, 1/dρ**2, 0)[valid])
	ρ_min = np.min(ρ, where=valid & outside_penumbra, initial=inf)
	n_inf = np.mean(n, where=(r > min(1.8*r0, 0.45*s0)) & (r < max(s0 - 1.8*r0, 0.55*s0)))
	dρ2_inf = np.var(ρ, where=(r > min(1.8*r0, 0.45*s0)) & (r < max(s0 - 1.8*r0, 0.55*s0)))

	# now compute the relation between spherical radius and image radius
	r_sphere_bins = r_bins[r_bins <= r_bins[-1] - r0][::2]
	r_sphere = bin_centers(r_sphere_bins)  # TODO: this should be reritten to use the Linspace class
	sphere_to_plane = abel_matrix(r_sphere_bins)
	# do this nested 1d reconstruction
	def reconstruct_1d_assuming_Q(Q: float, return_other_stuff=False) -> Union[float, tuple]:
		r_PSF, f_PSF = electric_field.get_modified_point_spread(r0, Q, energies)
		source_to_image = cumul_pointspread_function_matrix(
			r_sphere, r, r_PSF, f_PSF)
		forward_matrix = A[:, newaxis] * source_to_image @ sphere_to_plane
		profile, ρ_background = deconvolution.gelfgat_solve_with_background_inference(
			Matrix(forward_matrix), n, pixel_area=A,
			noise="poisson" if histogram else n/n_inf*dρ2_inf/ρ_min**2)
		reconstruction = forward_matrix @ profile + ρ_background*A
		if histogram:
			χ2 = -np.sum(n*np.log(reconstruction))
		else:
			χ2 = np.sum(((n - reconstruction)/dn)**2)
		if return_other_stuff:
			return χ2, profile, reconstruction
		else:
			return χ2  # type: ignore

	if isfinite(diameters.minimum) and USE_CHARGING_CORRECTION:
		Q = line_search(reconstruct_1d_assuming_Q, 0, 1e+1, 1e-3, 0)
		logging.info(f"  inferred an aperture charge of {Q:.3f} MeV*cm")
	else:
		Q = 0

	domain = r > r0/2
	ρ_cutoff = ρ_max*.01 + ρ_min*.99
	r_cutoff = find_intercept(r[domain], ρ[domain] - ρ_cutoff)
	if SHOW_ELECTRIC_FIELD_CALCULATION:
		χ2, ρ_sphere, n_recon = reconstruct_1d_assuming_Q(Q, return_other_stuff=True)
		ρ_recon = n_recon/A
		r_PSF, f_PSF = electric_field.get_modified_point_spread(
			r0, Q, energies, normalize=True)
		save_and_plot_radial_data(
			plot_filename, r_sphere, ρ_sphere,
			r, ρ, dρ, ρ_recon, r_PSF, f_PSF, r0, r_cutoff, ρ_min, ρ_cutoff, ρ_max)

	if FORCE_LARGE_SOURCE_DOMAIN:
		return Q, 3*r0
	else:
		return Q, r_cutoff


def where_is_the_ocean(image: Image, title, timeout=None) -> Point:
	""" solicit the user's help in locating something """
	fig = plt.figure()
	plt.imshow(image.values.T, vmax=np.quantile(image, .999), cmap=CMAP["spiral"],
	           extent=image.domain.extent, origin="lower")
	plt.axis("equal")
	plt.colorbar()
	plt.title(title)

	center_guess: Optional[Point] = None
	def on_click(event):
		nonlocal center_guess
		center_guess = (event.xdata, event.ydata)
	fig.canvas.mpl_connect('button_press_event', on_click)

	start = time.time()
	while center_guess is None and (timeout is None or time.time() - start < timeout):
		plt.pause(.01)
	plt.close(fig)
	if center_guess is not None:
		return center_guess
	else:
		raise TimeoutError


def user_defined_region(scan, title, max_contrast: float, default=None, timeout=None) -> list[Point]:
	""" solicit the user's help in circling a region """
	if type(scan) is Scan:
		x_tracks, y_tracks = cut_cr39_scan(scan, Interval(0, inf), max_contrast)
		counts, x, y = np.histogram2d(x_tracks, y_tracks, bins=200)
		image = Image(Grid.from_edge_array(x, y), counts)
	elif type(scan) is Image:
		image = scan
		while image.domain.num_pixels > 1e6:
			image = downsample_2d(image)
	else:
		raise TypeError(f"I don't know how to interpret a {type(scan)} as a scan result")

	fig = plt.figure()
	plt.imshow(image.values.T, extent=image.domain.extent, origin="lower",
	           cmap=CMAP["spiral"],
	           norm=SymLogNorm(vmin=0, linthresh=np.quantile(image.values, .999)/1e1,
	                           vmax=np.quantile(image.values, .999), linscale=1/log(10)))
	polygon, = plt.plot([], [], "k-", linewidth=1)
	cap, = plt.plot([], [], "k:")
	cursor, = plt.plot([], [], "ko", markersize=2)
	if default is not None:
		default = np.concatenate([default[-1:], default[0:]])
		default_polygon, = plt.plot(default[:, 0], default[:, 1], "k-", alpha=0.3)
	else:
		default_polygon, = plt.plot([], [])
	plt.axis("equal")
	plt.colorbar()
	plt.title(title)

	vertices = []
	last_click_time = time.time()
	def on_click(event: MouseEvent):
		nonlocal last_click_time
		if event.xdata is not None and event.ydata is not None:
			if event.button == MouseButton.LEFT:
				vertices.append((event.xdata, event.ydata))
			elif event.button == MouseButton.RIGHT and len(vertices) > 0:
				vertices.pop()
			last_click_time = time.time()
			default_polygon.set_visible(len(vertices) < 3)
			polygon.set_xdata([x for x, y in vertices])
			polygon.set_ydata([y for x, y in vertices])
			if len(vertices) > 0:
				cap.set_xdata([vertices[0][0], vertices[-1][0]])
				cap.set_ydata([vertices[0][1], vertices[-1][1]])
				cursor.set_xdata([vertices[-1][0]])
				cursor.set_ydata([vertices[-1][1]])
				cursor.set_visible(True)
			else:
				cursor.set_visible(False)
	fig.canvas.mpl_connect('button_press_event', on_click)

	has_closed = False
	def on_close(_):
		nonlocal has_closed
		has_closed = True
	fig.canvas.mpl_connect("close_event", on_close)

	while not has_closed and (timeout is None or time.time() - last_click_time < timeout):
		plt.pause(.01)
	plt.close(fig)

	return vertices


def point_spread_function(grid: Grid, Q: float, r0: float, transform: NDArray[float],
                          energies: Interval) -> Image:
	""" build the dimensionless point spread function by calling electric_field.get_modified_point_spread, skewing it
	    according to the grid's transform matrix, and antialiasing the edges.
	"""
	# calculate the profile using the electric field model
	r_interp, n_interp = electric_field.get_modified_point_spread(
		r0, Q, energy_range=energies)

	transform = np.linalg.inv(transform)

	func = np.zeros(grid.shape)  # build the point spread function
	offsets = np.linspace(-grid.pixel_width/2, grid.pixel_width/2, 15)[1:-1:2]
	for x_offset in offsets:  # sampling over a few pixels
		for y_offset in offsets:
			X, Y = grid.shifted(x_offset, y_offset).get_pixels()
			X_prime, Y_prime = np.transpose(transform @ np.transpose([X, Y], (1, 0, 2)), (1, 0, 2))
			func += np.interp(np.hypot(X_prime, Y_prime),
			                  r_interp, n_interp, right=0)
	func /= offsets.size**2  # divide by the number of samples
	return Image(grid, func)


def cut_cr39_scan(scan: Scan, diameter_range: Interval,
                  max_contrast, max_eccentricity=MAX_ECCENTRICITY,
                  show_plots=False) -> tuple[NDArray[float], NDArray[float]]:
	""" filter the track coordinates by diameter and contrast and pull out the x and y values
	    :return: the x coordinates (cm) and the y coordinates (cm)
	"""
	d_tracks = scan.trackdata_subset[:, 2]
	c_tracks = scan.trackdata_subset[:, 3]
	scan.add_cut(Cut(cmin=max_contrast))
	scan.add_cut(Cut(emin=max_eccentricity))
	scan.add_cut(Cut(dmax=diameter_range.minimum))
	scan.add_cut(Cut(dmin=diameter_range.maximum))
	scan.apply_cuts()
	x_tracks = scan.trackdata_subset[:, 0]
	y_tracks = scan.trackdata_subset[:, 1]
	for i in range(4):
		scan.remove_cut(0)
	if show_plots:
		max_diameter_to_plot = np.quantile(d_tracks, .999)
		max_contrast_to_plot = c_tracks.max()
		plt.figure()
		plt.hist2d(d_tracks, c_tracks,
		           bins=(np.linspace(0, max_diameter_to_plot + 5, 100),
		                 np.arange(0.5, max_contrast_to_plot + 1)),
		           norm=SymLogNorm(10, 1/np.log(10)),
		           cmap=CMAP["coffee"])
		x0 = max(diameter_range.minimum, 0)
		x1 = min(diameter_range.maximum, max_diameter_to_plot)
		y1 = min(max_contrast, max_contrast_to_plot)
		plt.plot([x0, x0, x1, x1], [0, y1, y1, 0], "k--")
		plt.title("Making these cuts in contrast-diameter space")
		plt.tight_layout()

	return x_tracks, y_tracks


def load_ip_scan_file(filename: str) -> Image:
	""" load a scan file, accounting for the fact that it may be in one of a few formats
	    :return: the coordinate Grid on which the scan pixels are defined (cm), the values in the scan
	             pixels (PSL units per pixel).
	"""
	with h5py.File(filename, "r") as f:
		values = f["PSL_per_px"][:, :].T
		if "x" in f:
			x, y = f["x"][:], f["y"][:]
			grid = Grid.from_edge_array(x, y)
		else:
			dx = f["PSL_per_px"].attrs["pixelSizeX"]*1e-4
			dy = f["PSL_per_px"].attrs["pixelSizeY"]*1e-4
			grid = Grid(LinSpace(0, values.shape[0]*dx, values.shape[0]),
			                  LinSpace(0, values.shape[1]*dy, values.shape[1]))
		if "scan_delay" in f.attrs:
			fade_time = f.attrs["scan_delay"]
		else:
			fade_time = f["PSL_per_px"].attrs["scanDelaySeconds"]/60.
	values /= fade(fade_time)  # don’t forget to fade correct when you load it
	return Image(grid, values)


def count_tracks_in_scan(scan: Union[Scan, Image], diameter_range: Interval,
                         max_contrast: float, show_plots: bool
                         ) -> tuple[float, float, float, float, float]:
	""" open a scan file and simply count the total number of tracks without putting
	    anything additional in memory.  if the scan file is an image plate scan, return inf
	    :param scan: the scanfile containing the data to be analyzed
	    :param diameter_range: the minimum and maximum diameter to count (μm)
	    :param max_contrast: the maximum track contrast level to consider (%)
	    :param show_plots: whether to demand that we see the diameter cuts
	    :return: the number of tracks if it's a CR-39 scan, inf if it's an image plate scan. also the bounding box.
	"""
	if type(scan) is Scan:
		x_tracks, y_tracks = cut_cr39_scan(
			scan, diameter_range, max_contrast, show_plots=show_plots)
		if x_tracks.size == 0:
			return 0, nan, nan, nan, nan
		else:
			return x_tracks.size, np.min(x_tracks), np.max(x_tracks),\
			       np.min(y_tracks), np.max(y_tracks)
	elif type(scan) is Image:
		bounds = scan.domain
		return inf, bounds.x.minimum, bounds.x.maximum, bounds.y.minimum, bounds.y.maximum
	else:
		raise TypeError(f"I don't know how to interpret a {type(scan)} as a scan result")


def load_source(shot: str, los: str, particle_index: str,
                filter_stack: list[Filter], energies: Interval,
                ) -> Image:
	""" open up a saved HDF5 file and find and read a single source from the stack """
	# get all the necessary info from the HDF5 file
	x, y, source_stack, filterings, energy_bounds = load_hdf5(
		f"results/data/{shot}/{los}-{particle_index}-source",
		["x", "y", "images", "filtering", "energy"])
	# fix this weird typing thing that I gess h5py does
	if type(filterings[0]) is bytes:
		filterings = [filtering.decode("utf-8") for filtering in filterings]
	# then look for the matching filtering section and energy cut
	source_plane = Grid.from_bin_array(x*1e-4, y*1e-4)
	source_stack = source_stack.transpose((0, 1, 3, 2))/1e-4**2  # don’t forget to convert from (y,x) to (i,j) indexing
	for i in range(source_stack.shape[0]):
		if parse_filtering(filterings[i])[0] == filter_stack and Interval(*energy_bounds[i]) == energies:
			return Image(source_plane, source_stack[i, :, :, :])
	raise RecordNotFoundError(f"couldn’t find a {print_filtering(filter_stack)}, {energies} k/MeV "
	                          f"source for {shot}, {los}, {particle_index}")


def load_shot_info(shot: str, los: str,
                   energy_range: Optional[Interval] = None,
                   filter_str: Optional[str] = None) -> pd.Series:
	""" load the summary.csv file and look for a row that matches the given criteria """
<<<<<<< HEAD
	old_summary = pd.read_csv("results/summary.csv", dtype={'shot': str, 'LOS': str})
	matching_record = (old_summary["shot"] == shot) & (old_summary["LOS"] == los)
	if energy_range is not None:
		matching_record &= np.isclose(old_summary["energy min"], energy_range.minimum)
		matching_record &= np.isclose(old_summary["energy max"], energy_range.maximum)
	if filter_str is not None:
		matching_record &= (old_summary["filtering"] == filter_str)
	if np.count_nonzero(matching_record) == 1:
		return old_summary[matching_record].iloc[-1]
	elif np.count_nonzero(matching_record) == 0:
		raise RecordNotFoundError(f"couldn’t find {shot} {los} \"{filter_str}\" {energy_range} cut in summary.csv")
=======
	all_records = case_insensitive_dataframe(
		pd.read_csv("results/summary.csv", dtype={'shot': str, 'LOS': str}, index_col=['shot', 'LOS']))
	# load a dataframe of all matching sommary.csv rows
	matching_records = all_records.loc[[(shot, los)]]
	# disqualify any rows that don't match given inputs
	if energy_min is not None:
		matching_records = matching_records[np.isclose(matching_records["energy min"], energy_min)]
	if energy_max is not None:
		matching_records = matching_records[np.isclose(matching_records["energy max"], energy_max)]
	if filter_str is not None:
		matching_records = matching_records[matching_records["filtering"] == filter_str]
	# make sure there's exactly one row remaining
	if len(matching_records) == 1:
		return matching_records.iloc[-1]
	elif len(matching_records) == 0:
		raise RecordNotFoundError(f"couldn’t find {shot} {los} \"{filter_str}\" {energy_min}–{energy_max} cut in summary.csv")
>>>>>>> 7ea74a21
	else:
		raise DataError(f"there were multiple entries in summary.csv for {shot} {los} \"{filter_str}\" {energy_range}.  how did that happen‽")


def load_filtering_info(shot: str, los: str) -> str:
	""" load the LOS_info.csv file and grab and parse the filtering for the given LOS on the given shot """
	current_shot = None
	with open("input/LOS_info.csv", "r") as f:
		for line in f:
			header_match = re.fullmatch(r"^([0-9]{5,6}):\s*", line)
			item_match = re.fullmatch(r"^\s+([0-9]+):\s*([0-9A-Za-z\[\]|/ ]+)\s*", line)
			if header_match:
				current_shot = header_match.group(1)
			elif item_match:
				current_tim, filtering = item_match.groups()
				if current_shot == shot and current_tim == los:
					return filtering
	raise RecordNotFoundError(f"couldn’t find {shot} {los} filtering information in LOS_info.csv")


def fit_grid_to_points(x_points: NDArray[float], y_points: NDArray[float],
                       nominal_spacing: float, grid_shape: str,
                       ) -> GridParameters:
	""" take some points approximately arranged in a hexagonal grid and find its spacing,
	    orientation, and translational alignment
	    :return: the 2×2 grid matrix that converts dimensionless [ξ, υ] to [x, y], and the x and y
	             coordinates of one of the grid nodes
	"""
	if x_points.size < 1:
		raise DataError("you can’t fit an aperture array to zero apertures.")
	if x_points.size == 1:
		return np.identity(2), x_points[0], y_points[0]

	def cost_function(args):
		if len(args) == 2:
			transform = args[0]*rotation_matrix(args[1])
		elif len(args) == 4:
			transform = np.reshape(args, (2, 2))
		else:
			raise ValueError
		matrix = nominal_spacing*transform
		x0, y0 = fit_grid_alignment_to_points(x_points, y_points, grid_shape, matrix)
		_, _, cost = snap_points_to_grid(x_points, y_points, grid_shape, matrix, x0, y0)
		s0, s1 = linalg.svdvals(transform)

		if SHOW_GRID_FITTING_DEBUG_PLOTS:
			print(f"{args} ->\n{transform}")
			x_grid, y_grid = np.transpose(list(aperture_array.positions(
				grid_shape, 1, matrix, 0, 10, x0, y0)))
			plt.figure()
			plt.plot(x_grid, y_grid, "C1o", markersize=6)
			plt.plot(x_points, y_points, "o", markersize=12, markerfacecolor="none", markeredgecolor="C0")
			plt.axline((x0, y0), (x0 + transform[0, 0], y0 + transform[1, 0]), color="C1")
			plt.axis("equal")
			plt.axis([np.min(x_points) - nominal_spacing, np.max(x_points) + nominal_spacing,
			          np.min(y_points) - nominal_spacing, np.max(y_points) + nominal_spacing])
			plt.show()

		return cost + 1e-2*nominal_spacing**2*log(s0/s1)**2

	# first do a scan thru a few reasonable values
	Δθ = aperture_array.ANGULAR_PERIOD[grid_shape]/2
	scale, angle, cost = None, None, inf
	for test_scale in np.linspace(0.9, 1.1, 5):
		for test_angle in np.linspace(-Δθ, Δθ, max(1, round(Δθ/radians(5))), endpoint=False):
			test_cost = cost_function((test_scale, test_angle))
			if test_cost < cost:
				scale, angle, cost = test_scale, test_angle, test_cost
	assert scale is not None

	# then use Powell's method
	if BELIEVE_IN_APERTURE_TILTING and x_points.size >= 3:
		# either fit the whole 2×2 at once
		solution = optimize.minimize(method="Nelder-Mead",
		                             fun=cost_function,
		                             x0=np.ravel(scale*rotation_matrix(angle)))
		transform = np.reshape(solution.x, (2, 2))
	else:
		# or just fit the scale and rotation
		solution = optimize.minimize(method="Nelder-Mead",
		                             fun=cost_function,
		                             x0=np.array([scale, angle]))
		transform = solution.x[0]*rotation_matrix(solution.x[1])
	if not solution.success:
		raise DataError(solution.message)

	# either way, return the transform matrix with the best grid alinement
	x0, y0 = fit_grid_alignment_to_points(x_points, y_points, grid_shape, nominal_spacing*transform)
	return transform, x0, y0


def fit_grid_alignment_to_points(x_points, y_points, grid_shape: str, grid_matrix: NDArray[float]
                                 ) -> Point:
	""" take a bunch of points that are supposed to be in a grid structure with some known spacing
	    and orientation but unknown translational alignment, and return the alignment vector
	    :param x_points: the x coordinate of each point
	    :param y_points: the y coordinate of each point
	    :param grid_shape: the shape of the aperture array, one of "single", "square", "hex", or "srte".
	    :param grid_matrix: the matrix that defines the grid scale and orientation.  for a horizontally-
	                 oriented orthogonal hex grid, this should be [[s, 0], [0, s]] where s is the
	                 distance from each aperture to its nearest neibor, but it can also encode
	                 rotation and skew.  variations on the plain scaling work as 2d affine
	                 transformations usually do.
	    :return: the x and y coordinates of one of the grid nodes
	"""
	if np.linalg.det(grid_matrix) == 0:
		raise ValueError("this grid is degenerate so I cannot fit it")

	Δξ = aperture_array.Ξ_PERIOD[grid_shape]/2
	Δυ = aperture_array.Υ_PERIOD[grid_shape]/2

	# start by applying the projection and fitting the phase in x and y separately and algebraicly
	ξ_points, υ_points = np.linalg.inv(grid_matrix)@[x_points, y_points]
	ξ0, υ0 = np.mean(ξ_points), np.mean(υ_points)
	ξ0 = periodic_mean(ξ_points, ξ0 - Δξ, ξ0 + Δξ)
	υ0 = periodic_mean(υ_points, υ0 - Δυ, υ0 + Δυ)
	naive_x0, naive_y0 = grid_matrix@[ξ0, υ0]

	# there's often a degeneracy here, so I haff to compare these two cases...
	results = []
	for ξ_offset in [0, 1/2]:
		x0, y0 = [naive_x0, naive_y0] + grid_matrix@[ξ_offset, 0]
		_, _, total_error = snap_points_to_grid(x_points, y_points, grid_shape, grid_matrix, x0, y0)
		results.append((total_error, x0, y0))
	total_error, x0, y0 = min(results)

	return x0, y0


def snap_points_to_grid(x_points, y_points, grid_shape: str, grid_matrix: NDArray[float], grid_x0: float, grid_y0: float,
                        ) -> tuple[NDArray[float], NDArray[float], float]:
	""" take a bunch of points that are supposed to be in a grid structure with some known spacing,
	    orientation, and translational alignment, and return where you think they really are; the
	    output points will all be exactly on that grid.
	    :param x_points: the x coordinate of each point
	    :param y_points: the y coordinate of each point
	    :param grid_shape: the shape of the aperture array, one of "single", "square", "hex", or "srte".
	    :param grid_matrix: the matrix that defines the grid scale and orientation.  for a horizontally-
	                 oriented orthogonal hex grid, this should be [[s, 0], [0, s]] where s is the
	                 distance from each aperture to its nearest neibor, but it can also encode
	                 rotation and skew.  variations on the plain scaling work as 2d affine
	                 transformations usually do.
	    :param grid_x0: the x coordinate of one grid node
	    :param grid_y0: the y coordinate of one grid node
	    :return: the new x coordinates, the new y coordinates, and the total squared distances from
	             the old points to the new ones
	"""
	if x_points.size != y_points.size:
		raise ValueError("invalid point arrays")
	n = x_points.size

	if isnan(grid_x0) or isnan(grid_y0):
		raise ValueError(f"invalid grid specification: ({grid_x0}, {grid_y0})")

	# determine the size so you can iterate thru the grid nodes correctly
	spacing = np.linalg.norm(grid_matrix, ord=2)
	image_size = np.max(np.hypot(x_points - grid_x0, y_points - grid_y0), initial=-inf) + spacing

	# check each possible grid point and find the best fit
	x_fit = np.full(n, nan)
	y_fit = np.full(n, nan)
	errors = np.full(n, inf)
	for i, (x, y) in enumerate(aperture_array.positions(
			grid_shape, 1, grid_matrix, 0, image_size, grid_x0, grid_y0)):
		distances = np.hypot(x - x_points, y - y_points)
		point_is_close_to_here = distances < errors
		errors[point_is_close_to_here] = distances[point_is_close_to_here]
		x_fit[point_is_close_to_here] = x
		y_fit[point_is_close_to_here] = y
	total_error = np.sum(errors**2)

	return x_fit, y_fit, total_error  # type: ignore


def find_circle_centers(filename: str, scan: Union[Scan, Image], particle: str, max_contrast: float,
                        r_nominal: float, s_nominal: float,
                        grid_shape: str, grid_parameters: Optional[GridParameters],
                        region: list[Point], trust_grid: bool) -> tuple[list[Point], NDArray[float]]:
	""" look for circles in the given scanfile and give their relevant parameters
	    :param filename: a string used to describe the plot that will get saved
	    :param scan: the scanfile containing the data to be analyzed
	    :param particle: the type of radiation being detected, for the purposes of statistics: "xray" for Gaussian
	                     error and "proton" or "deuteron" for Poisson error
	    :param max_contrast: the maximum track contrast level to consider (%)
	    :param r_nominal: the expected radius of the circles
	    :param s_nominal: the expected spacing between the circles. a positive number means the
	                      nearest center-to-center distance in a hexagonal array. a negative number
	                      means the nearest center-to-center distance in a rectangular array. a 0
	                      means that there is only one aperture.
	    :param grid_shape: the shape of the aperture array, one of "single", "square", "hex", or "srte".
		:param region: the region in which to care about tracks
		:param trust_grid: whether to return centers that are exactly on the grid, rather than centers wherever we find them
	    :param grid_parameters: the previusly fit image array parameters, if any (the spacing, rotation, etc.)
	    :return: the x and y of the centers of the circles, the transformation matrix that
	             converts apertures locations from their nominal ones
	"""
	if s_nominal < 0:
		raise NotImplementedError("I haven't accounted for this.")

	if type(scan) is Scan:  # if it's a cpsa file
		x_tracks, y_tracks = cut_cr39_scan(scan, Interval(0, inf), max_contrast)  # load all track coordinates
		n_bins = max(6, int(min(sqrt(x_tracks.size)/5, MAX_NUM_PIXELS)))  # get the image resolution needed to resolve the circle
		r_data = max(np.ptp(x_tracks), np.ptp(y_tracks))/2
		x0_data = (np.min(x_tracks) + np.max(x_tracks))/2
		y0_data = (np.min(y_tracks) + np.max(y_tracks))/2
		full_domain = Grid.from_num_bins(r_data, n_bins).shifted(x0_data, y0_data)

		# check that the resolution is fine enuff
		if r_nominal <= 2*full_domain.pixel_width:
			raise DataError(f"with this track density ({x_tracks.size:.2g} tracks across {r_data:.2g} cm) we can't "
			                f"hope to resolve an image of radius {r_nominal:.2g} cm.")

		# make a histogram
		full_counts, _, _ = np.histogram2d(
			x_tracks, y_tracks, bins=(full_domain.x.get_edges(), full_domain.y.get_edges()))
		full_image = Image(full_domain, full_counts)

	elif type(scan) is Image:  # if it's an h5 file
		full_image = scan
		# check that the resolution is fine enuff
		if r_nominal <= 2*full_image.domain.pixel_width:
			raise DataError(f"the scan resolution is {full_image.domain.pixel_width:.2g} cm, which is insufficient to "
			                f"resolve an image of radius {r_nominal:.2g} cm.")

	else:
		raise TypeError(f"I don't know how to interpret a {type(scan)} as a scan result")

	if full_image.x.range <= 2*r_nominal or full_image.y.range <= 2*r_nominal:
		raise DataError("the scan is smaller than the nominal image size, so a reconstruction is probably not possible.")

	# ask the user for help finding the center
	if ASK_FOR_HELP:
		try:
			x0, y0 = where_is_the_ocean(full_image, "Please click on the center of a penumbrum.", timeout=8.64)
		except TimeoutError:
			x0, y0 = None, None
	else:
		x0, y0 = None, None

	X_pixels, Y_pixels = full_image.domain.get_pixels()
	if not np.any(inside_polygon(region, X_pixels, Y_pixels)):
		raise DataError("this polygon did not contain any pixels in the image.")
	crop_image = crop_to_finite(Image(
		full_image.domain,
		np.where(inside_polygon(region, X_pixels, Y_pixels), full_image.values, nan)))
	X_pixels, Y_pixels = crop_image.domain.get_pixels()
	if np.nansum(crop_image.values) == 0:
		raise DataError("there are no tracks in this region.")

	# if we don't have a good center gess, do a recursively narrowing scan
	if x0 is None or y0 is None:
		x0, y0 = crop_image.x.center, crop_image.y.center
		scan_scale = max(crop_image.x.range, crop_image.y.range)/2
		while scan_scale > .5*r_nominal:
			net_radius = max(r_nominal, scan_scale*sqrt(2)/6)
			best_umbra_at_this_scale = -inf
			x_scan = np.linspace(x0 - scan_scale, x0 + scan_scale, 7)
			y_scan = np.linspace(y0 - scan_scale, y0 + scan_scale, 7)
			for x in x_scan:
				for y in y_scan:
					# we’re looking for the brightest umbra on the map
					umbra_counts = np.nansum(
						crop_image.values, where=np.hypot(X_pixels - x, Y_pixels - y) < net_radius)
					if umbra_counts > best_umbra_at_this_scale:
						best_umbra_at_this_scale = umbra_counts
						x0, y0 = x, y
			scan_scale /= 6

	# now that's squared away, find the largest contures
	R_pixels = np.hypot(X_pixels - x0, Y_pixels - y0)
	max_density = np.nanmean(crop_image.values, where=R_pixels < .5*r_nominal)
	min_density = np.nanmean(crop_image.values, where=R_pixels > 1.5*r_nominal)
	if particle == "xray":
		# for x-rays, you want to stick close to 50%
		contour_level = .3*max_density + .7*min_density
	else:
		# for particles, a lower one is better since there's more noise at higher densities
		contour_level = .2*max_density + .8*min_density
	assert isfinite(contour_level)
	contours = measure.find_contours(crop_image.values, contour_level)
	if len(contours) == 0:
		raise DataError("there were no contours found for some reason.")
	circles = []
	for contour in contours:
		# fit a circle to each contour
		x_contour = np.interp(contour[:, 0], np.arange(crop_image.x.num_bins), crop_image.x.get_bins())
		y_contour = np.interp(contour[:, 1], np.arange(crop_image.y.num_bins), crop_image.y.get_bins())
		x_apparent, y_apparent, r_apparent = fit_circle(x_contour, y_contour)
		# check the radius to avoid picking up noise
		if r_apparent >= 0.7*r_nominal:
			extent = np.max(np.hypot(x_contour - x_contour[0], y_contour - y_contour[0]))
			# make sure circle is complete enuff to use its data…
			if extent > 0.8*r_apparent:
				# …and check if it’s complete enuff to trust its center
				full = extent > 1.6*r_apparent
				circles.append((x_apparent, y_apparent, r_apparent, full))

	# convert the found circles into numpy arrays
	x_circles_raw = np.array([x for x, y, r, full in circles], dtype=float)
	y_circles_raw = np.array([y for x, y, r, full in circles], dtype=float)
	circle_fullness = np.array([full for x, y, r, full in circles], dtype=bool)

	if np.count_nonzero(circle_fullness) == 0:
		raise DataError("I didn't find any circles of the expected size.")

	# use a simplex algorithm to fit for scale and angle
	if grid_parameters is not None:
		grid_transform, grid_x0, grid_y0 = grid_parameters
	elif x_circles_raw.size > 0:
		grid_transform, grid_x0, grid_y0 = fit_grid_to_points(
			x_circles_raw[circle_fullness], y_circles_raw[circle_fullness], s_nominal, grid_shape)
	else:
		grid_transform, grid_x0, grid_y0 = np.identity(2), x0, y0
	r_true = np.linalg.norm(grid_transform, ord=2)*r_nominal

	# aline the circles to whatever grid you found
	x_grid_nodes, y_grid_nodes, _ = snap_points_to_grid(
		x_circles_raw, y_circles_raw, grid_shape, s_nominal*grid_transform, grid_x0, grid_y0)
	if trust_grid and x_circles_raw.size > 0:
		error = np.hypot(x_grid_nodes - x_circles_raw, y_grid_nodes - y_circles_raw)
		valid = error < max(r_true/2, 2*np.median(error))  # check for misplaced apertures if you do it like this
		x_circles, y_circles = x_grid_nodes, y_grid_nodes
	# or just leave them wherever you find them
	else:
		valid = np.full(len(circles), True)
		x_circles, y_circles = x_circles_raw, y_circles_raw

	# remove duplicates
	for i in range(len(circles) - 1, -1, -1):
		if np.any((x_grid_nodes[:i] == x_grid_nodes[i]) & (y_grid_nodes[:i] == y_grid_nodes[i])):
			valid[i] = False

	plot_image_grid(filename, full_image, crop_image, contour_level,
	                grid_shape, s_nominal, grid_transform, grid_x0, grid_y0,
	                r_true, x_circles, y_circles, circle_fullness, valid, region)

	if len(circles) == 0:  # TODO: check for duplicate centers (tho I think they should be rare and not too big a problem)
		raise DataError("I couldn't find any circles in this region")

	return [(x, y) for x, y in zip(x_circles[valid], y_circles[valid])], grid_transform


def isnan(value: Any) -> bool:
	""" because Pandas uses nan as its stand-in for missing values (regardless of type), I need this
	    special function to check for nan without throwing an error for non-floats.
	"""
	return type(value) is float and np.isnan(value)


class DataError(ValueError):
	""" when the data don’t make any sense """
	pass


class RecordNotFoundError(KeyError):
	""" when an entry is missing from one of the CSV files """
	pass


class FilterError(ValueError):
	""" when the filtering renders the specified radiation undetectable """
	pass


if __name__ == '__main__':
	# set it to work from the base directory regardless of whence we call the file
	if os.path.basename(os.getcwd()) == "src":
		os.chdir(os.path.dirname(os.getcwd()))

	# read the command-line arguments
	parser = ArgumentParser(
		prog="python reconstruct_2d.py",
		description="Analyze a bunch of penumbral images to extract sources")
	parser.add_argument(
		"shots", type=str,
		help="the name of the shot to analyze, as given in the first column of shot_info.csv.  you may give multiple "
		     "shots separated by commas.  you may also put the name of a line of sight after the shot number to just "
		     "analyze that one line of sight.  so for example you could do '109044tim2,109045'.")
	parser.add_argument(
		"--skip", action="store_true",
		help="whether to just refresh the plots without doing the actual reconstruction")
	parser.add_argument(
		"--show", action="store_true",
		help="whether to show the plots as you go and wait for the user to close them")
	parser.add_argument(
		"--proton", action="store_true",
		help="whether to do everything in a single energy bin rather than splitting it up into high- and low-energy deuterons")
	parser.add_argument(
		"--fine", action="store_true",
		help="whether to divide it up into like a ton of energy bins")
	parser.add_argument(
		"--only_CR39", action="store_true",
		help="whether to ignore all .h5 files and only process the .cpsa files")
	parser.add_argument(
		"--only_IP", action="store_true",
		help="whether to ignore all .cpsa files and only process the .h5 files")
	parser.add_argument(
		"--MCMC", action="store_true",
		help="whether to run the MCMC uncertainty analysis")
	parser.add_argument(
		"--GPU", action="store_true",
		help="whether to run the MCMC on a GPU (rather than on all CPUs as is default)")
	args = parser.parse_args()

	analyze(shots_to_reconstruct=args.shots.split(","),
	        skip_reconstruction=args.skip,
	        show_plots=args.show,
	        energy_cut_mode="proton" if args.proton else "fine" if args.fine else "normal",
	        only_cr39=args.only_CR39,
	        only_IP=args.only_IP,
	        do_mcmc=args.MCMC,
	        use_gpu=args.GPU)<|MERGE_RESOLUTION|>--- conflicted
+++ resolved
@@ -1441,36 +1441,21 @@
                    energy_range: Optional[Interval] = None,
                    filter_str: Optional[str] = None) -> pd.Series:
 	""" load the summary.csv file and look for a row that matches the given criteria """
-<<<<<<< HEAD
-	old_summary = pd.read_csv("results/summary.csv", dtype={'shot': str, 'LOS': str})
-	matching_record = (old_summary["shot"] == shot) & (old_summary["LOS"] == los)
-	if energy_range is not None:
-		matching_record &= np.isclose(old_summary["energy min"], energy_range.minimum)
-		matching_record &= np.isclose(old_summary["energy max"], energy_range.maximum)
-	if filter_str is not None:
-		matching_record &= (old_summary["filtering"] == filter_str)
-	if np.count_nonzero(matching_record) == 1:
-		return old_summary[matching_record].iloc[-1]
-	elif np.count_nonzero(matching_record) == 0:
-		raise RecordNotFoundError(f"couldn’t find {shot} {los} \"{filter_str}\" {energy_range} cut in summary.csv")
-=======
 	all_records = case_insensitive_dataframe(
 		pd.read_csv("results/summary.csv", dtype={'shot': str, 'LOS': str}, index_col=['shot', 'LOS']))
 	# load a dataframe of all matching sommary.csv rows
 	matching_records = all_records.loc[[(shot, los)]]
 	# disqualify any rows that don't match given inputs
-	if energy_min is not None:
-		matching_records = matching_records[np.isclose(matching_records["energy min"], energy_min)]
-	if energy_max is not None:
-		matching_records = matching_records[np.isclose(matching_records["energy max"], energy_max)]
+	if energy_range is not None:
+		matching_records = matching_records[np.isclose(matching_records["energy min"], energy_range.minimum)]
+		matching_records = matching_records[np.isclose(matching_records["energy max"], energy_range.maximum)]
 	if filter_str is not None:
 		matching_records = matching_records[matching_records["filtering"] == filter_str]
 	# make sure there's exactly one row remaining
 	if len(matching_records) == 1:
 		return matching_records.iloc[-1]
 	elif len(matching_records) == 0:
-		raise RecordNotFoundError(f"couldn’t find {shot} {los} \"{filter_str}\" {energy_min}–{energy_max} cut in summary.csv")
->>>>>>> 7ea74a21
+		raise RecordNotFoundError(f"couldn’t find {shot} {los} \"{filter_str}\" {energy_range} cut in summary.csv")
 	else:
 		raise DataError(f"there were multiple entries in summary.csv for {shot} {los} \"{filter_str}\" {energy_range}.  how did that happen‽")
 
