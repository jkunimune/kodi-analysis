--- conflicted
+++ resolved
@@ -36,11 +36,7 @@
 from image_plate import xray_energy_limit, fade
 from linear_operator import Matrix
 from plots import plot_overlaid_contores, save_and_plot_penumbra, plot_source, save_and_plot_overlaid_penumbra, \
-<<<<<<< HEAD
-	save_and_plot_radial_data, save_current_figure
-=======
-	save_and_plot_radial_data, plot_image_grid
->>>>>>> 64d154f9
+	save_and_plot_radial_data, plot_image_grid, save_current_figure
 from solid_state import track_diameter, particle_E_in, particle_E_out
 from util import center_of_mass, find_intercept, fit_circle, \
 	inside_polygon, bin_centers, downsample_2d, Point, dilate, abel_matrix, cumul_pointspread_function_matrix, \
@@ -1751,36 +1747,9 @@
 		if np.any((x_grid_nodes[:i] == x_grid_nodes[i]) & (y_grid_nodes[:i] == y_grid_nodes[i])):
 			valid[i] = False
 
-<<<<<<< HEAD
-	if SHOW_CENTER_FINDING_CALCULATION:
-		plt.figure()
-		plt.imshow(full_image.values.T, extent=full_image.domain.extent, origin="lower",
-		           vmin=0, vmax=np.nanquantile(crop_image.values, .999), cmap=CMAP["viridissimus"])
-		θ = np.linspace(0, 2*pi, 145)
-		for x0, y0 in aperture_array.positions(grid_shape, s_nominal, grid_transform,
-		                                       r_true, full_image.domain.diagonal, grid_x0, grid_y0):
-			plt.plot(x0 + r_true*np.cos(θ), y0 + r_true*np.sin(θ),
-			         "#630", linestyle="solid", linewidth=1.2, zorder=20)
-			plt.plot(x0 + r_true*np.cos(θ), y0 + r_true*np.sin(θ),
-			         "#e73", linestyle="dashed", linewidth=1.2, zorder=20)
-		plt.scatter(x_circles[valid], y_circles[valid],
-		            np.where(circle_fullness[valid], 30, 5),
-		            c="#751", marker="x", zorder=30)
-		plt.contour(crop_image.x.get_bins(), crop_image.y.get_bins(), crop_image.values.T,
-		            levels=[contour_level], colors="w", linewidths=.5, zorder=10)
-		plt.fill([x for x, y in region], [y for x, y in region],
-		         facecolor="none", edgecolor="w", linewidth=.5, zorder=10)
-		plt.title("Located apertures marked with exes")
-		plt.xlim(min(np.min(x_circles), crop_image.x.minimum),
-		         max(np.max(x_circles), crop_image.x.maximum))
-		plt.ylim(min(np.min(y_circles), crop_image.y.minimum),
-		         max(np.max(y_circles), crop_image.y.maximum))
-		plt.tight_layout()
-=======
 	plot_image_grid(filename, full_image, crop_image, contour_level,
 	                grid_shape, s_nominal, grid_transform, grid_x0, grid_y0,
 	                r_true, x_circles, y_circles, circle_fullness, valid, region)
->>>>>>> 64d154f9
 
 	if len(circles) == 0:  # TODO: check for duplicate centers (tho I think they should be rare and not too big a problem)
 		raise DataError("I couldn't find any circles in this region")
